---
hide:
  - navigation
---

# Release Notes

## 3.7.7

<<<<<<< HEAD
### Changed

- Added warning message to `runserver` explaining the usage in development mode only.

### Fixed

- Documentation references.
=======
### Fixed

- Typing for the handlers (@get, @post...) that was causing mypy to give false positives.
- Documentation examples.
>>>>>>> 2573ada9

## 3.7.6

### Changed

- `esmerald createproject <PROJECT-NAME> --edgy` Now generates the settings also plugged with `DatabaseSettings` automatically.
- Bump internal Lilya version to 0.13.0 minimum.
- `esmerald.logging` is now delegated to the thread-safe version of `lilya.logging`. Nothing changes in the Esmerald
interface.

## 3.7.5

### Added

- New [LoggingConfig](./configurations/logging.md) for the logging configuration. This now allows you to setup
your own logging system and plug it with anything you want and then use the global logger from Esmerald to log your
messages by simply using:

```python
from esmerald.logging import logger

logger.info("My message in my logger.")
```
- `StandardLogging` as the new default logging system of Esmerald, removing the dependency of `loguru` and make this one
optional.

!!! Warning
    If you use loguru and this might now "break" your code, simple run `pip install loguru` and add it into your dependencies.

- New `esmerald createproject --edgy <PROJECT-NAME>` directive to create a new project with the scaffold for Edgy ORM.

### Changed

- As part the continuous effort to make Esmerald cleaner, the `esmerald.protocols` now lives inside `esmerald.core.protocols`.
The only thing that needs changing **its just that small import**. The rest remains the same.

### Fixed

- Typing for handler on Gateway/WebSocketGateway.
- Partial imports on handlers.

## 3.7.4

### Fixed

- Partial imports on CSRF typing was causing the app to sometimes crash.
- Partial imports in types was causing the asyncz tests to crash.

### Changed

- Move router methods in a mixin, so we have it in only two places.

## 3.7.3

### Changed

- Bump Lilya version.
- Update settings loading module with [Monkay](https://monkay.dymmond.com).
- Change base of Esmerald to BaseLilya.
- `whead` renamed to `whhead` for naming consistency.
- Monkay lazy loading now its at the `__init__` of Esmerald.

### Deprecated

- [Saffier](https://saffier.tarsild.io) was the beginning of a big journey to what it later on became [Edgy](https://edgy.dymmond.com)
and for that reason, it makes no longer sense of keeping the support where Saffier is not growing as the same as Edgy.

!!! Note
    [Saffier](https://saffier.tarsild.io) is under the name of its creator and he is more than happy to donate the ORM and the pypi
    package to anyone who would like to continue maintaining it.

### Breaking Change

- This is not 100% sure but since passlib stopped maintenance a long time ago, since python 3.13 some other issues will
arise and therefore the decision to move away from it to bcrypt. Unfortunately this means that the `password` hashing will not be compatible with the previous versions of Esmerald and
we know this might not be ideal but this is the best way to move forward due to security constraints.

## 3.7.2

### Changed

- `esmerald shell` now also imports the `reverse` function from Lilya to make it simpler to test in the command-line.
- `esmerald.routing.views` to import the APIView must now be done via `esmerald.routing.apis`. The reason for this change
it was to keep the consistency in the codebase. Previously it was just an alias.

### Fixed

- `esmerald show_urls` was displaying an extra parameter in the reverse lookup.

### Removed

- `memory_cache` as this is not documented and should not be used. This is a leftover from internal testing.

## 3.7.1

!!! Warning
    This release introduces some import changes as part of the ongoing internal restructure of Esmerald.
    This will be done in different phases during different releasing but you can already see the **Changed**
    section to understand where the new imports must be done. Very likely that you won't need to do this but
    those serve as a reference.

### Added

- When using `Requires` and a callable is not passed, Esmerald will generate a lambda callable automatically.
- New [experimental](./experimental/index.md) documentation section with the new features that are being tested.
- New [gRPC](./experimental/grpc.md) documentation section with the new gRPC functionality.
- New `wrap_middleware` from `esmerald.utils.middleware`. This serves as alternative when setting up a middleware
which **also allows** the fully module naming to be passed.

    ```python
    from esmerald.utils.middleware import wrap_middleware
    ```

- New [Learning and Examples](./guides/index.md) section. This section will be growing in time and will help newcomers
to understand a bit more about Esmerald.

#### Experimental

- [GRPC](./experimental/grpc.md) - Support for GRPC endpoints and introduction to the newly `GrpcGateway` wrapper. This functionality
is experimental to test in the next releases. If successful, it will be marked as final.

### Fixed

- Bump Pydantic internal version to 2.11+.

### Changed

The following **must be updated if you are using any of these**.

This is now part of the phase migration of modules to make them more consistent and easier to use.

- `esmerald.datastructures` is now `esmerald.core.datastructures`.
- `esmerald.caches` is now `esmerald.core.caches`.
- `esmerald.config` is now `esmerald.core.config`.
- `esmerald.interceptors` is now `esmerald.core.interceptors`.
- `esmerald.transformers` is now `esmerald.core.transformers`.

## 3.7.0

### Added

- Decorator `controller`. This decorator allows to, as the name suggests, create a controller from
a normal python objects. This is a simple way of creating a controller without the need of subclassing the `Controller` class.
- [Decorators](./decorators.md) documentation section with the available Esmerald decorators.
- Support for [**native** caching](./caching.md) with support for custom backends.
- [Observables](./observables.md) documentation section. This is a new feature that allows to create
observables that can be used to create a more reactive programming style.

#### Example

```python
from esmerald.utils.decorators import controller
from esmerald import get, post

@controller(path="/items")
class ItemHandler:

    @get("/{item_id}")
    async def get_item(self, item_id: int) -> dict:
        return {"item_id": item_id}

    @post("/")
    async def create_item(self, data: dict) -> dict:
        return {"message": "Item created", "data": data}
```

The rest remains as per normal usage of Esmerald.

## 3.6.8

### Added

- Esmerald now allows the import of Lilya EnvironLoader directly using it directly via:

    ```python
    from esmerald.utils.environments import EnvironmentLoader
    ```

- [Factory](./dependencies.md) now accepts `kwargs` parameters.
- You can now declare dependencies [without using explicitly the `Inject()`](./dependencies.md#use-without-inject).

### Changed

- Event lifecycle fully delegated to Lilya internals removing duplication.
- Cleanup internals for the path and delegate to Lilya.
- Background tasks pointing 100% to Lilya.
- Moved `concurrecy` to `esmerald.utils.concurrency`.
- Moved `esmerald.enums` to `esmerald.utils.enums`.
- Refactored `parse_form_data` from `esmerald.parsers` into a cleaner version.

### Fixed

- Documentation pointing to the state of the CI.

### Removed

- Official support for Mako template engine as previously announced.

## 3.6.7

### Added

- `before_request` and `after_request` WebSocketGateway handler added.
- `before_request` and `after_request` added as default to the settings. This was not required
as the settings loading system of Esmerald defaults values but this should be added to the settings
for consistency reasons of the framework.

### Changed

- Reverse order on Gateway `after_request`.

### Fixed

- `override_settings` was not taking into account async functions.

## 3.6.6

### Added

- `Esmerald`, `Include`, `Host`, `Gateway`, `HTTPHandler` and `Router` now support `before_request` and `after_request`
life cycles. This can be particularly useful to those who want to perform actions before and after
a request is performed. E.g.: Telemetry.
- Missing before and after request in the handler helpers.
- `BaseController` alias for the `View`. This serves a preparation for the internal renaming.

### Fixed

- Internal permission checking for Lilya and Esmerald was not extended to `View` base of Controllers.
- Inheritance extending previous permissions on Controllers.

## 3.6.5

### Added

- Esmerald now **also** supports **Pure ASGI Permissions**. That means you can pass the same
style of permissions as the ones used in Lilya as alternative to the native Esmerald permission
system.
- New [Lilya permissions](./permissions/lilya.md) documentation section.

### Changed

- [Permissions section](./permissions/esmerald.md) moved and renamed to Esmerald Permissions.

### Fixed

- `set_cookie` was causing an issue when multiple were being generated.

## 3.6.4

### Added

- Support for `async` jinja templates.
- Missing `esmerald --version` command to the cli.

### Changed

- Removed hard dependency of `nest_asyncio`.
- Use ORJSON as parsing json.

### Fixed

- Internal pattern for OAuth2 form password.
- Fixed internal typings of passthrough in Response and TemplateResponse.
- Esmerald permissions on Include were being overriten by Lilya too early.

## 3.6.3

### Added

- [Requires()](./dependencies.md#requires-and-security) as a new independent way to manage dependencies.
- A more thorough explanation about the [Security()](./dependencies.md#requires-and-security), how to use it and examples.

### Changed

- Expose `Controller` in `esmerald` as alternative to `APIView`. This was already available to use but not directly
accessible via `from esmerald import Controller`.

### Fixed

- Fix escaped " in TemplateResponse.
- Fix TemplateResponse's auto-detection of the media-type when used directly.
- Don't mangle strings by default for other media-types than json.
- Don't mangle returned responses.
- Reverse lookup or Class based views and nested naming using `path_for`

## 3.6.2

### Added

- `name` parameter to StaticFiles config allowing to reverse lookup internally.
- Support for Python 3.13
- Support for `redirect_slashes` in the Include.
- `status_code` to ResponseContainer to be parameter detectable.

### Changed

- Cleanup Response.
- Move `transform` method to lilya but provide speedup in a mixin.
- Esmerald `Response` behaves like `make_response` in lilya with a plain `Response`.
- Special handle None (nothing is returned) in `Response`. It shouldn't map to `null` so not all handlers have to return a value.

### Fixed

- `data` and `payload` special kwargs are now allowed when a not-bodyless method is available for the handler. They default to None.
- `bytes` won't be encoded as json when returned from a handler. This would unexpectly lead to a base64 encoding.
- SessionConfig has a unneccessarily heavily restricted secret_key parameter.
- Gracefully handle situations where cookies are None in `get_cookies`.
- Fix validation of parameters requiring a body.

## 3.6.1

### Added

- Allow passing extensions as string.

### Changed

- Change `media_type` parameter of `Response` from `MediaType.JSON` to `None` to match the default of the underlying lilya Response.

### Fixed

- OpenAPI responses.
- Enum definitions.

## 3.6.0

### Added

- New [Security](./security/index.md) section with all the explanations how to use the internals of Esmerald.
- Added new `Security` object used for security dependencies using Esmerald `esmerald.security` package.

### Changed

- Updates from python-jose to PyJWT as dependency contrib library.
- Remove OpenAPI security as they where redundant and not 100% compliant with OpenAPI security.
- Allow the new Lilya StaticFiles allowing to provide multiple directories with fallthrough behaviour.
- Deprecate support for Mako.
- Internal code organisation and cleaning.

### Fixed

- Fix cli detection of wrapped esmerald instances or different ASGI servers.
- Allow passing multiple `StaticFilesConfig` configurations in a tuple.
- Allow passing multiple directories to `StaticFiles` by removing the stringification in `StaticFilesConfig` so a fallthrough behavior can be established.
  Note: this requires a newer lilya version.

## 3.5.1

### Changed

- Use assigned encoders at requests for json_encoder.
- Allow overwriting the `LILYA_ENCODER_TYPES` for different encoder sets or tests.
- Use more OrJSON for encoding requests.

## 3.5.0

### Added

- Allow passing HTTP/WebSocket handlers directly to routes. They are automatically wrapped in Gateways-
- Allow passing HTTP/WebSocket handlers directly to routes as alternative to defining a Gateway/WebsocketGateway.

### Changed

- Esmerald is now under the License BSD-3. This aims to protect the maintainers and contributors and
the license will be now the final.
- Pluggables can now receive plain Extensions and Extension classes.
- Rename of Pluggables to Extensions:
    - **Breaking**: The `pluggables` attribute and parameter are now renamed to `extensions`. The old name is still available but deprecated.
    - **Breaking**: The `add_pluggable` method is now renamed to `add_extension`. The old name is still available but deprecated.
    - The documentation will refer now to extensions with `Pluggable` as a setup wrapper.

### Fixed

- Directive `runserver` now allows the use of ASGI middlewares.
- Remove the dependency of an app being an `esmerald` instance for `runserver`.
- Check the environment variables instead of settings variable for esmerald settings in the runserver.

## 3.4.4

### Added

- Support for [Taskfile](https://taskfile.dev) when generating a project via directive.
- Add taskfile for development mode.

### Changed

- Internal JSONResponse is now natively supporting ORJSON.

## 3.4.3

### Changed

- PydanticEncoder now tries mode `json` first as default.
- Stop ignoring warnings in the tests.
- Stop shadowing the BaseDirective `help` from Lilya.
- Asyncz settings for empty tasks.
- Update the docs for the templates.

## 3.4.2

### Changed

- OpenAPI for inheritance models using pydantic or any type of encoders.
- Stop supporting Python 3.8.
- Changed internal schema location in the helpers.

## 3.4.1

### Changed

- OpenAPI now if no `description` is provided from the handlers, it will read directly from
the docstrings.
- Internal code cleaning and organisation.

### Fixed

- OpenAPI query parameters were not rendering properly for optional `dict` or `list` types. This
was due to the internal evaluation of the `None` field which is now skipping for OpenAPI purposes.

#### Example

Now it is possible to do something like this:

```python
from typing import Dict, List, Union, Optional

from esmerald import Gateway, JSONResponse, Query, get


@get("/item")
async def check_item(q: Union[List[str], None]) -> JSONResponse:
    return JSONResponse({"value": q})


@get("/another-item")
async def check_item(q: Optional[Dict[str, str]]) -> JSONResponse:
    return JSONResponse({"value": q})
```

## 3.4.0

### Added

- New ways of providing the [request data](./extras/request-data.md) allowing to pass a more complex body
using also the [encoders](./encoders.md). The [complex body](./extras/request-data.md#complex-request-data) is explained
and how to achieve this result.

!!! Warning
    This is an **additional** functionality to the existing one and it does not represent any replacement. Be sure
    you read the [documentation](./extras/request-data.md) and if you understand it.

#### Example

As per some examples of the documentation:

```python
from pydantic import BaseModel, EmailStr

from esmerald import Esmerald, Gateway, post


class User(BaseModel):
    name: str
    email: EmailStr


class Address(BaseModel):
    street_name: str
    post_code: str


@post("/create")
async def create_user(user: User, address: Address) -> None:
    """
    Creates a user in the system and does not return anything.
    Default status_code: 201
    """


app = Esmerald(routes=[Gateway(handler=create_user)])
```

You can expect to send a payload like this:

```json
{
    "user": {
        "name": "John",
        "email": "john.doe@example.com",
    },
    "address": {
        "street_name": "123 Queens Park",
        "post_code": "90241"
    }
}
```

More details can and must be read in the [request data](./extras/request-data.md) section.

### Changed

- Overriding the `status_code` in any response is now possible directly by specifying the intended response and ignoring
the default from the `handler`.

#### Example

```python
@get()
def create(name: Union[str, None]) -> Response:
    if name is None:
        return Response("Ok")
    if name == "something":
        return Response("Ok", status_code=status.HTTP_401_UNAUTHORIZED)
    if name == "something-else":
        return Response("Ok", status_code=status.HTTP_300_MULTIPLE_CHOICES)
```

If none of the conditions are met, then it will always default to the `status_code` of the handler which in the `get` case,
its `200`.

### Fixed

- Internal parsing of the encoders for OpenAPI representation and removed unused code *(deprecated)*.

## 3.3.7

### Added

- New application generator using `--context` allowing to generate application scaffolds containing
more complex structures.

### Changed

- jinja2 templating is now 100% delegated to its base, Lilya.
- Added examples in the documentation for windows users.

### Fixed

- Lookup for summary in the handler for OpenAPI.

## 3.3.6

### Added

- `allow_private_networks` property to `CORSMiddleware`.

### Changed

- `Gateway` now allows to pass also an optional `operation_id` as parameter for OpenAPI documentation allowing
multiple gateways to use the same handler and being recognised automatically by OpenAPI documentation.
- OpenAPI documentation when multiple gateways use the same handler and no `operation_id` is declared,
automatically tries to generate a unique `operation_id` for it.
- Internal code organisation for class based `View` to generate the routes in one place and reducing
code duplication.
- Updated internal testing requirements for Edgy and Saffier and Lilya.

## 3.3.5

This was missed from the release [3.3.4](#334) and it was supposed to be included.

### Added

- Native types for Esmerald transformer models/
- Hashing list internally for the signature allowing lists to be declared for OpenAPI representation.

### Changed

- Query parameters when declared as `list`, `List`, `dict` and `Dict` automatically parses the values
to the declared type.
- OpenAPI understands the native types, objects and lists (arrays).

## 3.3.4

### Added

- Missing documentation for [Query Parameters](./extras/query-params.md) and [Path Parameters](./extras/path-params.md).

### Changed

- Documentation for `Extra, Advanced && Useful` is now renamed `Advanced & Useful` and its located in the `Features`
section.
- Removed unused internal functions for validations now used by Esmerald encoders.

### Fixed

- Regression caused by the introduction of the dynamic encoders when diplaying the query parameters in the OpenAPI
documentation.
- Annotation discovery for the Signature.

## 3.3.3

### Changed

- Internal implementation of the exceptions.
- Removed redundant exception declaration and delegate the internals to Lilya.
- Internal code cleaning.

### Added

- [ValidationError](./exceptions.md#validatorerror) for custom independent raising exceptions within
any Esmerald application

### Fixed

- `is_server_error` for dependencies was causing an exception to be raised in a `loc[-1]`.

## 3.3.2

### Changed

- Update the internals of contrib for Asyncz to match the new Asyncz specifications and API.

## 3.3.1

### Changed

- Automatic detection of a response for a default status code when using OpenAPI documentation.
- Addressing `from __future__ import annotation` when using the dependency injection defaulting to Any.

## 3.3.0

### Fixed

- Fixes `PydanticEncoder` when checking for subclasses of `BaseModel` causing the dependency injection to fail
for those specific types

### Added

- Esmerald is ow using `python-slugify` instead of `awesome-slugify` for internals.
- OpenAPI Schemas Pydantic is now fully integrated with Esmerald OpenAPI.
- Esmerald now supports `app` as decorator prodiving another way of declaring the routing.

#### Example

```python
#!/usr/bin/env python
import uvicorn

from esmerald import Esmerald, Gateway, JSONResponse, Request, get


app = Esmerald()


@app.get("/esmerald")
def welcome() -> JSONResponse:
    return JSONResponse({"message": "Welcome to Esmerald"})


@app.get("/esmerald/{user}")
def user(user: str) -> JSONResponse:
    return JSONResponse({"message": f"Welcome to Esmerald, {user}"})


@app.get("/esmerald/in-request/{user}")
def user_in_request(request: Request) -> JSONResponse:
    user = request.path_params["user"]
    return JSONResponse({"message": f"Welcome to Esmerald, {user}"})


if __name__ == "__main__":
    uvicorn.run(app, port=8000)
```

The same is also applied to the `Router` object.

## 3.2.7

This was missed from version [3.2.6](#326).

### Changed

- Removed unused middleware.
- Updated AppSettingsMiddleware for lazy loading
- Updated `globalise_settings`.

### Fixed

- Performance issues caused by `AppSettingsModule`.

## 3.2.6

### Added

- `XFrameOptionsMiddleware` to handle with options headers.
- `SecurityMiddleware` adding various security headers to the request/response lifecycle.
- `override_settings` as new decorator that allows to override the Esmerald settings in any given test.
- New `--simple` flag for `createproject` directive generating simple structured projects.
- Integration with new `rapidoc` as another alternative to display the OpenAPI docs.

### Changed

- Internal `asyncz` decorator inside a wrapper.
- Updated pydantic an lilya requirements.

## 3.2.5

### Fixed

- Added missing options into get_scheduler of AsynczConfig.

## 3.2.4

### Added

!!! danger
	This new version deprecates an old style declaring the scheduler for Esmerald.
	There is a new [SchedulerConfig](./configurations/scheduler.md).

- New [SchedulerConfig](./configurations/scheduler.md) interface for Esmerald schedulers and
custom schedulers.
- New [AsynczConfig]() that implements the configuration for Asyncz scheduler.
- New `scheduler_config` parameter to Esmerald and EsmeraldAPISettings.

### Changed

- Deprecate `scheduler_class`, `scheduler_configurations` and `scheduler_tasks`
in favour of the new [SchedulerConfig](./configurations/scheduler.md) approach.
- Deprecate the use of the `EsmeraldScheduler`.

#### Breaking changes

You must update the imports to be:

From:

```python
from asyncz.contrib.esmerald.decorator import scheduler
```

To:

```python
from esmerald.contrib.schedulers.asyncz.decorator import scheduler
```

Check the documentation about the [Scheduler](https://www.esmerald.dev/scheduler/scheduler/), [handlers](https://www.esmerald.dev/scheduler/handler/) and the [SchedulerConfig](./configurations/scheduler.md) to
see how to update your current project to the new version with the minimum disruption.

This change should not break existing functionality, instead, its just an update to make it more modular.
There is an [example](https://github.com/dymmond/scheduler-example) how to simply use this.

### Fixed

- Added missing options `--settings` into the `runserver` directive.

## 3.2.3

### Changed

- `EsmeraldScheduler` integration with Asyncz is not assembled before the configuration of the routing,
allowing multiple events to be triggered without overriding.

## 3.2.2

These changes were missed from the version 3.2.1

### Changed

- Updated the default scheduler class to be in the configuration.
- Internal Dispatcher implemented for the routing and response handlers update.

## 3.2.1

### Changed

- `Context` is not inheriting directly from Lilya.

### Fixed

- The default `scheduler_class` internal settings validation.

## 3.2.0

### Added

- `settings_module` also supports import as string.
- New `encoders` to Esmerald settings and instance parameters.
- New `register_encoder` encoder in any Esmerald and ChildEsmerald instances.
- New `encoders` to Esmerald responses. This allows to use any Response as ASGI application.
with unique custom encoders.
- [Encoders](./encoders.md) documentation.

### Changed

- Internal refactor of the `classmethods` of the `TransformerModel`. The class methods
are now normal python functions.
- Unifying the transformers in the signature model.
- Rename `EsmeraldSignature` to `SignatureModel`.

## 3.1.5

### Added

This change was supposed to be shipped in the version [3.1.4](#314) but it missed the release.

- Printing the stack trace when an Esmerald application is in `debug=True` providing a deeper
level of understanding the source of the errors.

## 3.1.4

### Fixed

- AsyncExitMiddleware raising exception.
- OpenAPI error when generating the parameters with dependencies.
- OpenAPI security schemes.

## 3.1.3

### Changed

- Internal support for `hatch` and removed the need for a `Makefile`.
- Internals for Directives. [#308](https://github.com/dymmond/esmerald/pull/308) by [@devkral](https://github.com/devkral).
- Documentation references and refinements [#311](https://github.com/dymmond/esmerald/pull/311) by [@paolodina](https://github.com/paolodina).
- `WSGIMiddleware` is now pointing to Lilya.

## 3.1.2

### Fixed

- Regression with `typing_extensions`.

## 3.1.1

### Added

- `--with-basic-controller` flag in `createapp` directive. [#PR 284](https://github.com/dymmond/esmerald/pull/284) by [@tarsil](https://github.com/tarsil).

### Changed

- Documentation improvements.

### Fixed

- Typo in the create project directive urls file descripton.
- `operation_id` being generated to include the class based view name when coming from class based views handlers. [#PR 289](https://github.com/dymmond/esmerald/pull/289) by [@tarsil](https://github.com/tarsil).

## 3.1.0

### Added

- `settings_module` when passed in the instance of Esmerald will take precedence
over the global settings, removing the need of using constantly the `ESMERALD_SETTINGS_MODULE`.
- `ApplicationSettingsMiddleware` as internal that handles with the `settings_module` provided and maps
the context of the settings.

### Example of the way the settings are evaluated

```python
from esmerald import Esmerald, EsmeraldAPISettings, Gateway, Include, JSONResponse, get, settings


@get()
async def home() -> JSONResponse:
    return JSONResponse({"title": settings.title})


class NewSettings(EsmeraldAPISettings):
    title: str = "Main app"


class NestedAppSettings(EsmeraldAPISettings):
    title: str = "Nested app"


app = Esmerald(
    settings_module=NewSettings,
    routes=[
        Gateway("/home", handler=home),
        Include(
            "/child",
            app=Esmerald(
                settings_module=NestedAppSettings,
                routes=[
                    Gateway("/home", handler=home),
                ],
            ),
        ),
    ],
)
```

In the context of the `controller home`, based on the path being called, it should return the
corresponding value of the `title` according to the settings of the app that is included.

### Changed

- `createapp` directive `views.py` file generated renamed to `controllers.py`.
- Make the `EsmeraldAPISettings` hashable.
- Remove `settings_config` in favor of the `settings_module`.
- Bump Lilya version to 0.3.3.

### Fixed

- Documentation references. [#PR 282](https://github.com/dymmond/esmerald/pull/282) by [@DJWOMS](https://github.com/DJWOMS)

## 3.0.0

### Changed

- Moved from beta v3 version to the official v3 of Esmerald fully supporting [Lilya](https://lilya.dev).

## 3.0.0-beta2

### Added

- Allow the use `from lilya.middleware import Middleware` as alternative to `DefineMiddleware`,

### Changed

- Cleaned the `ServerErrorMiddleware` from the lilya import.

## 3.0.0-beta1

!!! Warning
	This is a major release and it will be under the the version `3` of Esmerald.
	You should not be affected but in case you are, please report any issues
	so we can correct it.

### Added

- Support for `Lilya` and drop `Starlette`.

### Changed

- `CSRFConfig` `cookie_secure` renamed to `secure`.
- `CSRFConfig` `httponly` renamed to `httponly`.
- `CSRFConfig` `cookie_samesite` renamed to `samesite`.
- `CSRFConfig` `cookie_domain` renamed to `domain`.
- `CSRFConfig` `cookie_secure` renamed to `secure`.
- Removed support for the `BasicMiddleware` as this can be imported from any other ASGI application.

#### Internal

In the past, `Middleware` was being used but with the introduction of Lilya, now is `DefineMiddleware` that
is applied.

```python
from lilya.middleware import DefineMiddleware
```

- The `PlainTextResponse` was renamed to `PlainText`.

## 2.7.4

### Fixed

- `WSGIMiddleware` optional was being called in the core middlewares.

## 2.7.3

### Added

- Allowing `app` to load as a string as alternative to an object inside the `Include`.

### Changed

- Internal code for lazy objects.
- Make `a2wsgi` optional for `WSGIMiddleware`.
- `httpx` is now only a depedency for testing.
- Cleared some core dependencies.

## 2.7.2

### Changed

- Security update for python multipart.
- Update minimum Starlette requirement.

## 2.7.1

### Added

- `settings_module` as replacement for `settings_config`.
- Deprecation warning for `settings_config` in favour of `settings_module` parameter.

### Changed

- Added improvements to the scaffold generated by `esmerald createproject` in the tests.
- Added extra origin type for when a MsgSpec Struct is passed in the payload of a handler.

### Fixed

- OpenAPI Tags not loading from top down if handler had `tags=None`.
- TestClient to allow passing pluggables inside `create_client`.

## 2.7.0

### Changed

- `Token.decode()` is now a `classmethod`. This allows to subclass the `Token` and add extra fields into the model
allowing operations like `encode()` with extra claims. This can be useful for situations like claiming a `refresh` or `access` token.
- Internal handlers decorators are now wrapped in a function decorator. This does not affect anything but allows more control over the middleware
calls to async ASGI applications.

### Fixed

- OpenAPI when overriding the response for the default status codes of the handlers.

## 2.6.0

### Added

- New [createdeployment](./directives/directives.md#create-deployment) directive allowing
the generation of deployment scaffolds for any Esmerald project.

### Changed

- Added `requirements` to the `createproject` directive generating the minimum requirements
for an Esmerald project.

### Fixed

- `BaseAuthentication` for `self.app` when its of the type of HTTPHandler and WebSocketHandler.

## 2.5.0

### Changed

- Upgraded internal dependencies.
- The internals for the middleware are now delegated to Starlette directly.
- Middlewares of Gateway and WebSocket Gateways are now delegated to Starlette.

### Fixed

- Internals to be compliant with new version of Starlette.
- Building middleware stack for the `Middleware` object.
- Internal testing to reflect the new way of the `Include` to be compliant with the ASGI spec.


## 2.4.3

### Fixed

- OpenAPI `contact` it was not parsing properly on transformation.
- Rename `include` attribute from `Param` (base) and call `include_in_schema`.
- Missing `nest_asyncio` dependency when using `esmerald shell`.

## 2.4.2

### Changed

- Pin starlette version to `0.32.0.post1`

## 2.4.1

### Fix

- Regression when performing a `model_dump` of pydantic models in the responses.
- Re-enable `orjson` for generic response parsing.

## 2.4.0

### Changed

- Updated SwaggerUI version.
- Updated [responses](./responses.md) with a `msgspec` response example.

### Added

- Support for [payload](./extras/request-data.md) as alternative to `data`. This aims
to make the process more intuitive and easy to implement. [#199](https://github.com/dymmond/esmerald/pull/199).
- [Context](./context.md) - The new context object for the [handlers](https://esmerald.dev/routing/handlers/).
- Support for [msgspec](./msgspec.md) natively allowing to have more than just Pydantic.

!!! Note
    Esmerald is not fully tight with Pydantic which means it's more flexible and extendible and allows more versatility.

### Fixed

- Missing [Request](./requests.md) document.
- Removed the use of `random` for the secrets in favour of the `secrets` library instead.
- Contrib documentation updates regarding the Authorization headers.

## 2.3.1

### Fixed

- `Middleware` as an independent ASGI app on an `Include` level.

!!! Warning
    This was supposed to go in the release [2.3.0](#230) but it was not merged on time to make the
    release.

## 2.3.0

### Changed

- OpenAPI fields are permanently moved to [OpenAPIConfig](https://esmerald.dev/configurations/openapi/config/)
making the codebase cleaner. The options are still available via `settings` in case of wanting to
override the defaults but not via instantiation parameters. Via instantiation the `OpenAPIConfig` is the
one to be used.

!!! Warning
	This is a breaking change. The functionality itself still works as it is supposed to but from now on
	instead of passing via Esmerald instance, you need to pass the variables via [OpenAPIConfig](https://esmerald.dev/configurations/openapi/config/).
	object instead.

### Added

- Annotated for documentation generators.
- Add new documentation structure for Esmerald base.
- Add [API Reference](http://esmerald.dev/references/) . [#196](https://github.com/dymmond/esmerald/pull/196)

### Fixed

- Allow tags for levels. When a tag is added to an `Include`, `Gateway`, or any other level,
the tags are appended to the final handler. This allows inheriting from existing tags for OpenAPI.
- `Middleware` on levels treating each level as an independent ASGI app.

## 2.2.0

### Changed

- Updated `OpenAPIConfig` documentation.
- Deprecate `v1`. Esmerald prior to version 2.0 is no longer supported.

### Added

-  Allow importing from from string into `Factory`. [#179](https://github.com/dymmond/esmerald/pull/179) by [@tarsil](https://github.com/tarsil).
-  New security objects for OpenAPI documentation.
-  New [OpenAPI](./openapi.md) documentation describing the ways of using it and what is available with examples.
-  New [SimpleAPIView](./routing/apiview.md#simpleapiview) supported.
-  New [CreateAPIView](./routing/apiview.md#createapiview) supported.
-  New [ReadAPIView](./routing/apiview.md#readapiview) supported.
-  New [DeleteAPIView](./routing/apiview.md#deleteapiview) supported.
-  New [ListAPIView](./routing/apiview.md#listapiview) supported.

### Fixed

- OpenAPI `security` was not working as intended.


## 2.1.0

### Changed

- Update base requirements and pydantic to 2.4.

### Added

- New Factory added for dependency injection allowing to pass any time via Factory instantiation. [PR #163](https://github.com/dymmond/esmerald/pull/163) by [@ShahriyarR](https://github.com/ShahriyarR).
- Support for [Mongoz](https://mongoz.tarsild.io) showcasing how to integrate Esmerald with an ODM (MongoDB).
- Documentation about how to use Esmerald contrib with [Mongoz](./databases/mongoz/motivation.md).

### Fixed

- Typos in the documentation.
- Pydantic 2.4 compatibility and updating to new names for the functions.

## 2.0.6

### Changed

- Updated requirements for Pydantic and Starlette.
- Removed unnecessary dependencies.

### Added

- Support for async `has_permission` on Permissions.
- Add new landing page.

### Fixed

- `email-validator` error being thrown from `openapi-schemas-pydantic` requirement.

## 2.0.5

### Changed

- Updated the way `esmerald` client operates internally.
- Updated internal minimum requirements.

### Fix

- Regression in OpenAPI when adding middleware to `Gateway` or `HTTPHandler`. When a middleware
was added, the OpenAPI would not generate the docs for it. The API would still work but not OpenAPI
docs.

## 2.0.4

### Changed

- Updated functional internal crypto to only use the system random.
- Cleaner codebase for the application settings.
- Updated version of Asyncz to be at least 0.5.0.

### Added

- Custom exception handlers, `from esmerald.exception_handlers import value_error_handler`.
- New native exception handler for pydantic v2 Validation errors in general.
- Dataclasses (normal and Pydantic dataclases) are now supported as Esmerald Responses.
- Support for [OpenAPI Webhooks](./routing/webhooks.md).
- Improved [Responses](./responses.md) documentation with examples using Pydantic BaseModel and dataclasses.
- OpenAPI Spotlight Elements documentation. When starting the application, accesing the default `/docs/elements`.
- Support for [Edgy](https://edgy.tarsild.io) ORM. [Docs here](https://esmerald.dev/databases/edgy/motivation/).

### Fixed

- Removed old pydantic v1 syntax from tests and applications.
- `add_include()` that wasn't generating signature models upon import.
- OpenAPI query params with defaults weren't loading properly.

## 2.0.3

!!! Note
    This addition was supposed to go in the release [2.0.2](#202) but somehow it was missed in the merge of
    the pull requests. It is not a bug fix but instead is a simple new
    [directive](./directives/shell.md) that can be useful for those who like using the command-line.

    It is important to understand that this support **won't be available on releases** of Esmerald
    1.X.

### Added

- [Interactive shell](./directives/shell.md) support directive for any Esmerald application.

## 2.0.2

### Changed

- Updated Field, Form and Body from `esmerald.params` with current defaults.
- Removed redundant cast from `File` to `Body` as it is a subclass.

### Added

- Added `strict` and `max_digits` esmerald params `esmerald.params`.
- Deprecate `example` as OpenAPI 3.10 supports `examples`. Use examples instead of `example`.

### Fixed

- [UploadFile](./extras/upload-files.md) sending as a list and as normal.
This got broken when the migration to pydantic 2.0 happened.
- `File` and `Form` from `esmerald.params` now accept `annotation`.
- OpenAPI for `UploadFile` as single and list now being parsed as a model.


## 2.0.1

This is a small fix into the parser of lists for the OpenAPI specification.

### Fixed

- [OpenAPIResponse](https://esmerald.dev/responses#openapi-responses) now allows proper parse of
lists as definition. [More details](https://esmerald.dev/responses/#lists).

## 2.0.0

!!! Warning
	When upgrading Esmerald to version 2, this also means the use of Pydantic 2.0 at its core as well as corresponsing technologies
	already updated to version 2 of Pydantic (Saffier, Asyncz...).
	If you still wish to continue to use Pydantic 1 with Esmerald, it is recommended to use Esmerald prior to version 2.0 which it will
	be maintained for a shor period but we **strongly recommend to always use the latest version**.

### Changed

- **Major update of the core of Esmerald from Pydantic v1 to Pydantic v2.**
- `ResponseSpecification` renamed to `OpenAPIResponse`, `from esmerald.openapi.datastructures import OpenAPIResponse`.
- Changed deprecated functions such as `validator` and `root_validator` to `field_validator` and `model_validator`.
- Transformers no longer support custom fields. Pydantic natively handles that.
- EsmeraldSignature updated for the new version of the FieldInfo.
- `params` reflect the new Pydantic FieldInfo.
- Deprecated OpenAPIView in favour of the new OpenAPI documentation generator.
- Changed OpenAPI config to reflect the new generation of OpenAPI documentation.
- Internal data field is now returning Body type parameter making it easier to integrate with Pydantic 2.0.
- General codebase cleanup.
- Removed old OpenAPI document generator in favour to the newest, fastest, simplest and more effective approach in v2.
- Remove the support of pydantic 1.0. Esmerald 2+ will only support pydantic 2+.

### Added

- OpenAPI support for OAuth2.

### Fixed

- FileResponse `stat_result` and Stream `iterator` typing.
- Fix typing across the whole codebase.
- Transformers are now generating Param fields directly.
- Updated __fields__ in favour of the new pydantic model_fields approach.

## 1.3.0

### Changed

- OpenAPI imports and removed unused dependencies.
- Deprecate `pydantic_factories` in favour of `pyfactories`.
- Dropped support for Tortoise ORM natively.

### Fixed

- Rename `scripts/format` to `scripts/lint` for consistency.
- `get_hasher` from contrib fixed with the return value of the algorithm.
- Typing of the codebase updated.

## 1.2.5

### Fixed

- Removed deprecated functions allowing the mount and host.
- Fixed show_urls for openapi specification.

## 1.2.4

### Changed

- Updated pyproject.toml keywords.
- Updated to the latest [Starlette 0.28.0](https://www.lilya.dev/release-notes/).
- Exception handler logic refactored.

## 1.2.3

### Fixed

- Upgrade Starlette version to >=0.27.0 for a security release. Details on [Starlette's security](https://github.com/encode/starlette/security/advisories/GHSA-v5gw-mw7f-84px)

## 1.2.2

### Fixed

- Exception handler message when `run` directive does not find custom directive properly.

## 1.2.1

### Fixed

- Lifespan generator for the `run` directive.

## 1.2.0

### Changed

- Updated native requirements of the project.
- Removed old core management in favour of click.
- Deprecated `management` package in favour of `directives`. [#83](https://github.com/dymmond/esmerald/pull/83).
- Deprecate `esmerald-admin`. Now you can simply call `esmerald` with the same directives
as before. Simplification via command line [#86](https://github.com/dymmond/esmerald/pull/86).
	- Example:
		- `esmerald createproject <NAME>`
		- `esmerald createpapp <NAME>`

### Added

- Support for Ruff.
- New esmerald core admin management directives [#83](https://github.com/dymmond/esmerald/pull/83).
- New directives client.
- Added rich for command line colours, tables.
- New native directives:
	- [directives](./directives/directives.md#list-available-directives).
	- [runserver](./directives/directives.md#runserver).
	- [show_urls](./directives/directives.md#show-urls).

### Fixed

- Linting and formatting issues with Ruff.

## 1.1.0

### Changed

- Updated support for Starlette 0.26.1
- Updated support for Lifespan [./lifespan.md] events
- Requests url_for parsing the URL type to return string on parsing [#69](https://github.com/dymmond/esmerald/pull/69).
- Esmerald official documentation also available on https://esmerald.dev [#70](https://github.com/dymmond/esmerald/pull/70).
- Updated Github CI to deploy also to https://esmerald.dev [#73](https://github.com/dymmond/esmerald/pull/73)

### Added

- Internal implementation of on_startup and on_shutdown. [#74](https://github.com/dymmond/esmerald/pull/74).
- Added new internal implementation of on_event and add_event_handler functions. [#74](https://github.com/dymmond/esmerald/pull/74).
- Missing documentation about the background tasks [#71](https://github.com/dymmond/esmerald/pull/71)
- Documentation for lifespan events [#72](https://github.com/dymmond/esmerald/pull/72)
- Added condition to allow cached_properties from the EsmeraldAPISettings and in the settings without raising an Exception.
- New handlers. OPTIONS, HEAD and TRACE. Check out the  [handlers](./routing/handlers.md) for more details.

### Fixed

- New Starlette Lifespan [#75](https://github.com/dymmond/esmerald/pull/75). This is now also available to be done in the same way Starlette does. Internally Esmerald also implements the on_startup and on_shutdown but that is an unique implementation. This implementation follows the same pattern as the official [Starlette Bridge](https://starlette-bridge.tarsild.io/)

## 1.0.0

### Changed

- ChildEsmerald now supports the parent which means it can share middlewares and interceptors
across main application and children.

    !!! Note
        Prior to version 1.0.0, sharing resources between Esmerald and ChildEsmerald was not allowed
        and it needed to be treated as completely isolated application. In the version 1.0.0 you can
        still isolate them but you can also share resources.


## 0.15.0

### Added

-  Esmerald Pluggables [#60](https://github.com/dymmond/esmerald/pull/60).

	This is the feature for the esmerald ecosystem that allows you to create plugins and extensions for any application
	as well as distribute them as installable packages.

- New [add_child_esmerald](./routing/router.md#add_child_esmerald) allowing adding via function, ChildEsmerald [#61](https://github.com/dymmond/esmerald/pull/61).

	Add child esmeralds via functions once the application is created and dynamically.


## 0.14.0

### Added

- Brand new support for [Saffier](https://saffier.tarsild.io). A brand new ORM running
on the top of SQLAlchemy in an async fashion.
- New `base_user` and `middleware` support for Saffier with Esmerald.
- New docs regarding the [Saffier](https://esmerald.dev/databases/saffier/motivation/) integration.
Those include also an example how to use it.

### Changed

- **Breaking change** - Removed support for python 3.7. This was blocking the technology from
evolving at a normal pace and blocking security patches from being properly applied.

### Fixed

- Old package versioning conflicts.

## 0.13.0

### Changed

- Added support for Starlette 0.25.0

### Fixed

- Internal mapping types [#45](https://github.com/dymmond/esmerald/pull/56)

## 0.12.0

### Changed

- Added support for Starlette 0.24.0.

### Fixed

- `debug` parameter regression.

## 0.11.2

### Changed

- Code clean for responses and encoders.
- JWTConfig leeway parameter to accept int and str.

### Fixed

- `ujson` dumps parameter error.

## 0.11.1

### Changed

- Improved `OrJSON`, `UJSON`, `ORJSONResponse` and `UJSONResponse` when importing dependency.

## 0.11.0

### Added

To make esmerald more optional and feature modular, this release brings some backwards
incompatibilities that should be addressed when moving to this version. Check out
the dcumentation for more details if this release notes doesn't cover it all.

### Changed

- Moved `UJSON`, `UJSONResponse`, `OrJSON` and `ORJSONResponse` to be optional dependencies [#45](https://github.com/dymmond/esmerald/pull/45).
- Changed the imports for `ORJSONResponse` to `from esmerald.responses.encoders import ORJSONResponse` [#45](https://github.com/dymmond/esmerald/pull/45).
- Changed the imports for `UJSONResponse` to `from esmerald.responses.encoders import UJSONResponse` [#45](https://github.com/dymmond/esmerald/pull/45).
- Changed the imports for `OrJSON` to `from esmerald.datastructures.encoders import OrJSON` [#45](https://github.com/dymmond/esmerald/pull/45).
- Changed the imports for `UJSON` to `from esmerald.datastructures.encoders import UJSON` [#45](https://github.com/dymmond/esmerald/pull/45).
- Moved the scheduler to optional installation with `pip install esmerald[schedulers]` [#45](https://github.com/dymmond/esmerald/pull/45).

#### Backwards compatibility
This is only applied for those who have esmerald prior to `0.11.0`.
If you already had template configurations, jwt, schedulers or all the features you need to update the imports to:

- **TemplateConfig**:
    ```python
    from esmerald.core.config.template import TemplateConfig
    ```

- **JWTConfig**:
    ```python
    from esmerald.core.config.jwt import JWTConfig
    ```
- Scheduler class is now imported directly from `asyncz`:
    ```python
    from asyncz.schedulers import AsyncIOScheduler # for the Scheduler class
    from asyncz.contrib.esmerald.decorator import scheduler # for the decorator
    ```

## 0.10.0

### Added

- `add_apiview` to the Esmerald class.
- [JSON](./responses.md#json), [OrJSON](./responses.md#orjson) and [UJSON](./responses.md#ujson) responses [#44](https://github.com/dymmond/esmerald/pull/44).

### Changed

- `Template` now accepts an extra `alternative_template` for the cases of raising TemplateNotFound [#44](https://github.com/dymmond/esmerald/pull/44).
- Removed `handle_status_code` internal functionality as it is no longer used.

### Fixed

- `handler` type for Gateway and WebsocketGateway.
- The split bytes intead of b''.

## 0.9.0

### Added

- `DirectInjects` object for the direct dependency injection without using Inject and `dependencies` from the handler [#42](https://github.com/dymmond/esmerald/pull/42).

### Fixed

- `include_in_schema` on a Gateway level for OpenAPI specification [#42](https://github.com/dymmond/esmerald/pull/42).
- `redirect_slashes` when instantiating an Esmerald/ChildEsmerald application wasn't
validating the value properly.
- TemplateNotFound raised when a template is not found [#42](https://github.com/dymmond/esmerald/pull/42).
- jinja2 Environment to have autoescape by default [#43](https://github.com/dymmond/esmerald/pull/43)

## 0.8.1

### Added

- Added Template and Redirect to app imports.
This was supposed to go in the release 0.8.0 but somehow it was missed.

## 0.8.0

January 22, 2023

### Added

- New `File` and `Form` params to Esmerald.
- Add new `Injects` as parameter function.
- Add new `ArbitraryHashableBaseModel` to handle the `Inject` with arbitrary types.
- Add new [settings_config](./application/settings.md#the-settings_module) parameter. [#40](https://github.com/dymmond/esmerald/pull/40).

### Changed

- Removed unused internal parameters for old functions.
- `scheduler_class` is now a property in the EsmeraldSettings. This allows to override fields
without issues.
- Deprecate `settings` parameter from `RequestSettingsMiddleware`.

### Fixed

- Error messages being thrown.
- Fix `enable_openapi` boolean for ChildEsmerald and submodules and `include_in_schema` for Include [#37](https://github.com/dymmond/esmerald/pull/37)
- Fix types for OpenAPI for applications that are subclasses of Esmerald or ChildEsmerald [#38](https://github.com/dymmond/esmerald/pull/38)

## 0.7.0

### Added

- New [RequestSettingsMiddleware](./middleware/middleware.md#requestsettingsmiddleware) allowing accessing the settings of the application
from the request.
- Settings resolution for the whole application [#30](https://github.com/dymmond/esmerald/issues/30).

### Changed

- Request now has a `settings` property that can be accessed upon the installation
of the [RequestSettingsMiddleware](./middleware/middleware.md#requestsettingsmiddleware).

### Fixed

- `license` reference upon instantiation from the settings.

## 0.6.2

### Changed

- Add support for kwargs in the Dao and AsyncDAO [#28](https://github.com/dymmond/esmerald/issues/28)

### Fixed

- Mypy references for the Gateway and WebsocketGateway being added to the handler.
- References to the Esmerald types causing the IDE to misread them.

## 0.6.1

### Changed

- Include now supports its own middleware handling and loading [#26](https://github.com/dymmond/esmerald/pull/26).
This hange make sure that the parent level doesn't get affected and do not influence the middleware
of other includes.
- [JWTConfig](./configurations/jwt.md) `api_key_header` now defaults to `Authorization`.

### Fixed

- JWT Token encoding and decoding [#26](https://github.com/dymmond/esmerald/pull/26).
- JWT middleware handling the headers

## 0.6.0

### Added

- Added support to the new [Interceptors](./interceptors.md). [#25](https://github.com/dymmond/esmerald/pull/25)

### Changed

- Added support to httpx 0.23.3
- Updated document references pointing to [Interceptors](./interceptors.md).

### Fixed

- `JWTAuthMiddleware` from `esmerald.contrib.auth.tortoise.middleware` raising exception
on invalid token.
- Fixed code references to the `Void`.

## 0.5.4

### Changed

- Updated version of asyncz to support 0.1.4.
- Fixed dependencies when installing Esmerald based on Asyncz requirements.
- Minor fixes.

## 0.5.3

### Changed

- Added support to httpx 0.23.2

## 0.5.2

### Changed

- Support for Asyncz 0.1.3

## 0.5.1

### Changed

- Add support for Asyncz 0.1.2

## 0.5.0

!!! Warning
    This changes might contain some backward incompatibilities if you are already using the
    previous scheduler.

## Changed

- **Deprecated** the integration with `APScheduler` in favour of [Asyncz](https://asyncz.tarsild.io).
[#15](https://github.com/dymmond/esmerald/pull/15)
- Upgraded the Esmerald official symbol.

!!! Warning
    If you are using the `@scheduler` with the `func` and `identifier` params, please check the
    [documentation](./scheduler/handler.md) to understand how to upgrade to the new scheduler.
    It is almost the same but with some minor changes to the parameters

## 0.4.2

### Changed

- Created `BaseModelExtra` parser removing repetition of code across transformers.

### Fix

- Configurations for scheduler being passed as params.
- Scheduler in the slots.

## 0.4.1

### Changed

- Added support for Starlette 0.23.1.

## 0.4.0

### Changed

- Updated support to Starlette 0.23.0
- Updated the EsmeraldTestClient to support headers.

### Fixed

- [Token](./configurations/jwt.md#token-model) parameters being passed to `python-jose`.
- Update internal references to the JWT.

## 0.3.1

### Added

- HashableBaseModel allowing the __hash__ to be done via pydantic BaseModels.

### Changed

- Update transformer model field and functions.

### Fixed

- Minor doc fixes.

## 0.3.0

### Changed

- Deprecated kwargs and signature to give place to Esmerald transformers.
- Code cleaning and improved performance by applying pure pydantic models internally.

## 0.2.11

### Fixed

- When instantiating an `Esmerald` object, `app_name` should be passed instead of `name`.

## 0.2.10

### Changed

- Supporting Starlette version 0.22.0.

### Fixed

- `max_age` from [SessionConfig](./configurations/session.md) allowing negative numbers being passed
and can be used for testing purposes or to clear a session.

## 0.2.9

### Fixed

- `redirect_slashes` property added to the main Esmerald object and settings options.

## 0.2.8

### Fixed

- `@router` allowing validation for Options for CORS middleware.

## 0.2.7

### Added

- Officially supporting python 3.11.

## 0.2.6

### Changed

- Removed Tortoise ORM dependency from the main package.
- Removed `asyncpg` from the main package as dependency.

## 0.2.5

### Changed

- Removed `auth.py` from security package as is no longer used. This was supposed to go in the release 0.2.4.

## 0.2.4

### Changed

- Removed `settings.py` from permissions as it is no longer used.

## 0.2.3

### Fixed

- OpenAPI documentation rendering for the same path with different http methods.

## 0.2.2

### Added

- `httpx` and `itsdangerous` dependencies.

## 0.2.1

### Changed

- Removed `archive`.
- Removed unnecessary comments.

### Fixed

- Generation of projects and apps using `esmerald` by removing the clutter.

## 0.2.0

### Added

- `esmerald` entrypoint allowing generating projects and apps via [directives](./directives/directives.md).

### Fixed

- Namespace conflicts when importing the `Include` and the `include` internal function.

## 0.1.3

### Changed

- `add_route` - Fixed the way the add_route was managing the paths and import to OpenAPI docs.


## 0.1.2

### Changed

- `add_routes` - Fixed the way the add_route was managing the paths and import to OpenAPI docs.

## 0.1.1

### Changed

- `pyproject.toml` - Added missing dependencies.

## 0.1.0

This release is the first release of Esmerald and it contain all the essentials to start a project from the simplest
version to the most advanced.

### Added

- **Fluid and Fast**: Thanks to Starlette and Pydantic.
- **Fast to develop**: Thanks to the simplicity of design, the development times can be reduced exponentially.
- **Intuitive**: If you are used to the other frameworks, Esmerald is a no brainer to develop.
- **Easy**: Developed with design in mind and easy learning.
- **Short**: With the OOP available natively there is no need for code duplication. SOLID.
- **Ready**: Get your application up and running with production-ready code.
- **OOP and Functional**: Design APIs in any desired way. OOP or Functional is available.
- **Async and Sync**: Do you prefer sync or async? You can have both.
- **Middleware**: Apply middlewares on the application level or API level.
- **Exception Handlers**: Apply exception handlers on any desired level.
- **Permissions**: Apply specific rules and permissions on each API.
- **DAO and AsyncDAO**: Avoid database calls directly from the APIs. Use business objects instead.
- **Tortoise ORM**: Native support for Tortoise ORM.
- **APIView**: Class Based endpoints for your beloved OOP design.
- **JSON serialization/deserialization**: Both UJSON and ORJON support.
- **Lifespan**: Support for the newly lifespan and on_start/on_shutdown events.
- **Dependency Injection**: Like any other great framework out there.
- **Scheduler**: Yes, that's right, it comes with a scheduler for those automated tasks.
- **Simplicity from settings**: Yes, we have a way to make the code even cleaner by introducing settings
based systems.<|MERGE_RESOLUTION|>--- conflicted
+++ resolved
@@ -7,20 +7,15 @@
 
 ## 3.7.7
 
-<<<<<<< HEAD
 ### Changed
 
 - Added warning message to `runserver` explaining the usage in development mode only.
 
-### Fixed
-
-- Documentation references.
-=======
 ### Fixed
 
 - Typing for the handlers (@get, @post...) that was causing mypy to give false positives.
 - Documentation examples.
->>>>>>> 2573ada9
+- Documentation references.
 
 ## 3.7.6
 
